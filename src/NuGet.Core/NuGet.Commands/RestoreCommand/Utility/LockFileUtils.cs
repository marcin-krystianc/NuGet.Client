--- conflicted
+++ resolved
@@ -528,15 +528,9 @@
                 // as a target so the node depth does not matter.
                 Dependencies = graphItem.Data.Dependencies
                     .Where(
-<<<<<<< HEAD
-                        d => (d.LibraryRange.TypeConstraintAllowsAnyOf(LibraryDependencyTarget.PackageProjectExternal)) &&
-                              d.SuppressParent != LibraryIncludeFlags.All
-                              && d.ReferenceType == LibraryDependencyReferenceType.Direct)
-=======
                         d => (d.LibraryRange.TypeConstraintAllowsAnyOf(LibraryDependencyTarget.PackageProjectExternal))
                              && d.SuppressParent != LibraryIncludeFlags.All
                              && d.ReferenceType == LibraryDependencyReferenceType.Direct)
->>>>>>> f88ad395
                     .Select(d => GetDependencyVersionRange(d))
                     .ToList()
             };
