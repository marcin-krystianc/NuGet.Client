--- conflicted
+++ resolved
@@ -128,15 +128,6 @@
 
         private List<SourceRepository> GetEffectiveSourcesCore(ISettings settings, IList<PackageSource> dgSpecSources)
         {
-<<<<<<< HEAD
-            if (SourceRepositories.Count > 0)
-            {
-                // SourceRepositories overrides
-                return SourceRepositories;
-            }
-
-=======
->>>>>>> ad025437
             var sourceObjects = dgSpecSources.ToDictionary(k => k.Source, v => v, StringComparer.Ordinal);
             var packageSourceProvider = new PackageSourceProvider(settings);
             var packageSourcesFromProvider = packageSourceProvider.LoadPackageSources();
