--- conflicted
+++ resolved
@@ -9,12 +9,8 @@
         "warningsAsErrors": true
     },
     "dependencies": {
-<<<<<<< HEAD
-        "NuGet.Packaging.Core.Types": "3.1.0-*"
-=======
-        "NuGet.Packaging.Core.Types": "3.0.0",
-        "NuGet.Common": { "type": "build",  "version": "3.0.0" }
->>>>>>> 00a6cab3
+        "NuGet.Packaging.Core.Types": "3.1.0-*",
+        "NuGet.Common": { "type": "build",  "version": "3.1.0-*" }
     },
     "frameworks": {
         "net45": {
